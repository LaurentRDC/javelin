--- conflicted
+++ resolved
@@ -94,11 +94,7 @@
 
     -- * Displaying 'Series'
     display, displayWith,
-<<<<<<< HEAD
-    G.noLongerThan,
-=======
     noLongerThan,
->>>>>>> c3d3a54e
     DisplayOptions(..), G.defaultDisplayOptions
 ) where
 
@@ -107,11 +103,7 @@
 import qualified Data.Map.Strict     as MS
 import           Data.Series.Index   ( Index )
 import           Data.Series.Generic ( IsSeries(..), Range, Selection, ZipStrategy, Occurrence, DisplayOptions(..)
-<<<<<<< HEAD
-                                     , to, from, upto, skipStrategy, mapStrategy, constStrategy 
-=======
                                      , to, from, upto, skipStrategy, mapStrategy, constStrategy, noLongerThan
->>>>>>> c3d3a54e
                                      )
 import qualified Data.Series.Generic as G
 import           Data.Vector         ( Vector )
@@ -1348,14 +1340,6 @@
 -- >>> let xs = Series.fromList (zip [0..] [1,2,3,4,5,6,7]) :: Series Int Int
 -- >>> import Data.List (replicate)
 -- >>> :{
-<<<<<<< HEAD
---     let opts = defaultDisplayOptions { maximumNumberOfRows  = 4
---                                      , keyDisplayFunction   = (\i -> replicate i 'x') `noLongerThan` 5
---                                      , valueDisplayFunction = (\i -> replicate i 'o') 
---                                      }
---      in putStrLn $ displayWith opts xs
--- :}
-=======
 --     let opts = DisplayOptions { maximumNumberOfRows  = 4
 --                               , indexHeader = "keys"
 --                               , valuesHeader = "vals"
@@ -1371,7 +1355,6 @@
 --    ... |     ...
 --  xxxxx |  oooooo
 -- xxx... | ooooooo
->>>>>>> c3d3a54e
 displayWith :: DisplayOptions k a
             -> Series k a 
             -> String
