module Data.Series.Generic.Aggregation ( 
    -- * Grouping
    Grouping,
    groupBy,
    aggregateWith,
    foldWith,

    -- * Windowing
    expanding,
    windowing,

    -- * Folding
    all, any, and, or, sum, product, maximum, maximumOn, minimum, minimumOn,
    argmax, argmin,
) where

import qualified Data.List 
import qualified Data.Map.Strict                as Map
import           Data.Ord                       ( Down(..) )
import           Data.Series.Generic.Definition ( Series(..) )
import qualified Data.Series.Generic.Definition as GSeries
import           Data.Series.Generic.View       ( Range, slice, select )
import qualified Data.Vector                    as Boxed
import           Data.Vector.Generic            ( Vector )
import qualified Data.Vector.Generic            as Vector
import           Prelude                        hiding ( last, null, length, all, any, and, or, sum, product, maximum, minimum )

-- $setup
-- >>> import qualified Data.Series as Series
-- >>> import qualified Data.Set as Set

-- | Group values in a 'Series' by some grouping function (@k -> g@).
-- The provided grouping function is guaranteed to operate on a non-empty 'Series'.
--
-- This function is expected to be used in conjunction with @aggregate@:
-- 
-- >>> import Data.Maybe ( fromMaybe )
-- >>> type Date = (Int, String)
-- >>> month :: (Date -> String) = snd
-- >>> :{ 
--     let xs = Series.fromList [ ((2020, "January") :: Date,  0 :: Int)
--                              , ((2021, "January"), -5)
--                              , ((2020, "June")   , 20)
--                              , ((2021, "June")   , 25) 
--                              ]
--      in xs `groupBy` month `aggregateWith` (fromMaybe 0 . minimum)
-- :}
--     index | values
--     ----- | ------
-- "January" |     -5
--    "June" |     20
groupBy :: Series v k a       -- ^ Input series
        -> (k -> g)           -- ^ Grouping function
        -> Grouping k g v a   -- ^ Grouped series
{-# INLINE groupBy #-}
groupBy = MkGrouping


-- | Representation of a 'Series' being grouped.
data Grouping k g v a 
    = MkGrouping (Series v k a)  (k -> g)


-- | Aggregate groups resulting from a call to 'groupBy':
-- 
-- >>> import Data.Maybe ( fromMaybe )
-- >>> type Date = (Int, String)
-- >>> month :: (Date -> String) = snd
-- >>> :{ 
--     let xs = Series.fromList [ ((2020, "January") :: Date,  0 :: Int)
--                              , ((2021, "January"), -5)
--                              , ((2020, "June")   , 20)
--                              , ((2021, "June")   , 25) 
--                              ]
--      in xs `groupBy` month `aggregateWith` (fromMaybe 0 . minimum)
-- :}
--     index | values
--     ----- | ------
-- "January" |     -5
--    "June" |     20
--
-- If you want to aggregate groups using a binary function, see 'foldWith' which
-- may be much faster.
aggregateWith :: (Ord g, Vector v a, Vector v b) 
              => Grouping k g v a 
              -> (Series v k a -> b) 
              -> Series v g b
{-# INLINE aggregateWith #-}
aggregateWith (MkGrouping xs by) f
    = GSeries.fromStrictMap 
    $ fmap (f . GSeries.fromDistinctAscList)
    -- We're using a list fold to limit the number of 
    -- type constraints. This is about as fast as it is 
    -- with a Vector fold
    $ Data.List.foldl' acc mempty 
    $ GSeries.toList xs
    where
        acc !m (key, val) = Map.insertWith (<>) (by key) (Data.List.singleton (key, val)) m


-- | Fold over each group in a 'Grouping' using a binary function.
-- While this is not as expressive as 'aggregateWith', users looking for maximum
-- performance should use 'foldWith' as much as possible.
--
-- >>> type Date = (Int, String)
-- >>> month :: (Date -> String) = snd
-- >>> :{ 
--     let xs = Series.fromList [ ((2020, "January") :: Date,  0 :: Int)
--                              , ((2021, "January"), -5)
--                              , ((2020, "June")   , 20)
--                              , ((2021, "June")   , 25) 
--                              ]
--      in xs `groupBy` month `foldWith` min
-- :}
--     index | values
--     ----- | ------
-- "January" |     -5
--    "June" |     20
foldWith :: (Ord g, Vector v a) 
         => Grouping k g v a
         -> (a -> a -> a)
         -> Series v g a
{-# INLINE foldWith #-}
foldWith (MkGrouping xs by) f 
    = GSeries.fromStrictMap 
    -- We're using a list fold to limit the number of 
    -- type constraints. This is about as fast as it is 
    -- with a Vector fold
    $ Data.List.foldl' acc mempty 
    $ GSeries.toList xs
    where
        acc !m (key, val) = Map.insertWith f (by key) val m


-- | Expanding window aggregation.
--
-- >>> import qualified Data.Series as Series 
-- >>> :{ 
--     let (xs :: Series.Series Int Int) 
--          = Series.fromList [ (1, 0)
--                            , (2, 1)
--                            , (3, 2)
--                            , (4, 3)
--                            , (5, 4)
--                            , (6, 5)
--                            ]
--     in (xs `expanding` sum) :: Series.Series Int Int 
-- :}
-- index | values
-- ----- | ------
--     1 |      0
--     2 |      1
--     3 |      3
--     4 |      6
--     5 |     10
--     6 |     15
expanding :: (Vector v a, Vector v b) 
          => Series v k a        -- ^ Series vector
          -> (Series v k a -> b) -- ^ Aggregation function
          -> Series v k b        -- ^ Resulting vector
{-# INLINE expanding #-}
expanding vs f = MkSeries (index vs) $ Vector.unfoldrExactN (GSeries.length vs) go 0
    where
        -- Recall that `slice` does NOT include the right index
        go ix = (f $ slice 0 (ix + 1) vs, ix + 1)


-- | General-purpose window aggregation.
--
-- >>> import qualified Data.Series as Series 
-- >>> import           Data.Series ( to )
-- >>> :{ 
--     let (xs :: Series.Series Int Int) 
--          = Series.fromList [ (1, 0)
--                            , (2, 1)
--                            , (3, 2)
--                            , (4, 3)
--                            , (5, 4)
--                            , (6, 5)
--                            ]
--     in windowing (\k -> k `to` (k + 2)) sum xs
-- :}
-- index | values
-- ----- | ------
--     1 |      3
--     2 |      6
--     3 |      9
--     4 |     12
--     5 |      9
--     6 |      5
windowing :: (Ord k, Vector v a, Vector v b)
          => (k -> Range k)
          -> (Series v k a -> b)
          -> Series v k a
          -> Series v k b
{-# INLINE windowing #-}
windowing range agg series 
    = GSeries.mapWithKey (\k _ -> agg $ series `select` range k) series


-- | \(O(n)\) Check if all elements satisfy the predicate.
all :: Vector v a => (a -> Bool) -> Series v k a -> Bool
{-# INLINE all #-}
all f = Vector.all f . values


-- | \(O(n)\) Check if any element satisfies the predicate.
any :: Vector v a => (a -> Bool) -> Series v k a -> Bool
{-# INLINE any #-}
any f = Vector.any f . values


-- | \(O(n)\) Check if all elements are 'True'.
and :: Vector v Bool => Series v k Bool -> Bool
{-# INLINE and #-}
and = Vector.and . values


-- | \(O(n)\) Check if any element is 'True'.
or :: Vector v Bool => Series v k Bool -> Bool
{-# INLINE or #-}
or = Vector.or . values


-- | \(O(n)\) Compute the sum of the elements.
sum :: (Num a, Vector v a) => Series v k a -> a
{-# INLINE sum #-}
sum = Vector.sum . values


-- | \(O(n)\) Compute the product of the elements.
product :: (Num a, Vector v a) => Series v k a -> a
{-# INLINE product #-}
product = Vector.product . values


nothingIfEmpty :: Vector v a 
               => (Series v k a -> b) -> (Series v k a -> Maybe b)
nothingIfEmpty f xs = if GSeries.null xs then Nothing else Just (f xs) 


<<<<<<< HEAD
-- | /O(n)/ Yield the maximum element of the series. In case of a tie, the first occurrence wins.
=======
-- | \(O(n)\) Yield the maximum element of the series. In case of a tie, the first occurrence wins.
>>>>>>> c3d3a54e
maximum :: (Ord a, Vector v a) => Series v k a -> Maybe a
{-# INLINE maximum #-}
maximum = nothingIfEmpty $ Vector.maximum . values


-- | \(O(n)\) @'maximumOn' f xs@ teturns the maximum element of the series @xs@, as determined by the function @f@.
-- In case of a tie, the first occurrence wins.
-- If the 'Series' is empty, @Nothing@ is returned.
maximumOn :: (Ord b, Vector v a) => (a -> b) -> Series v k a -> Maybe a
{-# INLINE maximumOn #-}
maximumOn f = nothingIfEmpty $ Vector.maximumOn f . values


-- | \(O(n)\) Yield the minimum element of the series. In case of a tie, the first occurrence wins.
-- If the 'Series' is empty, @Nothing@ is returned.
minimum :: (Ord a, Vector v a) => Series v k a -> Maybe a
{-# INLINE minimum #-}
minimum = nothingIfEmpty $ Vector.minimum . values


-- | \(O(n)\) @'minimumOn' f xs@ teturns the minimum element of the series @xs@, as determined by the function @f@.
-- In case of a tie, the first occurrence wins.
-- If the 'Series' is empty, @Nothing@ is returned.
minimumOn :: (Ord b, Vector v a) => (a -> b) -> Series v k a -> Maybe a
{-# INLINE minimumOn #-}
minimumOn f = nothingIfEmpty $ Vector.minimumOn f . values


-- | \(O(n)\) Find the index of the maximum element in the input series.
-- If the input series is empty, 'Nothing' is returned.
--
-- The index of the first occurrence of the maximum element is returned.
--
-- >>> import qualified Data.Series as Series 
-- >>> :{ 
--     let (xs :: Series.Series Int Int) 
--          = Series.fromList [ (1, 0)
--                            , (2, 1)
--                            , (3, 2)
--                            , (4, 7)
--                            , (5, 4)
--                            , (6, 5)
--                            ]
--     in argmax xs 
-- :}
-- Just 4
argmax :: (Ord a, Vector v a)
       => Series v k a
       -> Maybe k
{-# INLINE argmax #-}
argmax xs | GSeries.null xs = Nothing
          | otherwise = Just 
                      . fst 
                      -- We're forcing the use of boxed vectors in order to
                      -- reduce the constraints on the vector instance
                      . Boxed.maximumOn snd 
                      . GSeries.toVector
                      . GSeries.convert
                      $ xs


-- | \(O(n)\) Find the index of the minimum element in the input series.
-- If the input series is empty, 'Nothing' is returned.
--
-- The index of the first occurrence of the minimum element is returned.
--
-- >>> import qualified Data.Series as Series 
-- >>> :{ 
--     let (xs :: Series.Series Int Int) 
--          = Series.fromList [ (1, 1)
--                            , (2, 1)
--                            , (3, 2)
--                            , (4, 0)
--                            , (5, 4)
--                            , (6, 5)
--                            ]
--     in argmin xs 
-- :}
-- Just 4
argmin :: (Ord a, Vector v a, Vector v (Down a))
       => Series v k a
       -> Maybe k
{-# INLINE argmin #-}
argmin = argmax . GSeries.map Down<|MERGE_RESOLUTION|>--- conflicted
+++ resolved
@@ -239,11 +239,7 @@
 nothingIfEmpty f xs = if GSeries.null xs then Nothing else Just (f xs) 
 
 
-<<<<<<< HEAD
--- | /O(n)/ Yield the maximum element of the series. In case of a tie, the first occurrence wins.
-=======
 -- | \(O(n)\) Yield the maximum element of the series. In case of a tie, the first occurrence wins.
->>>>>>> c3d3a54e
 maximum :: (Ord a, Vector v a) => Series v k a -> Maybe a
 {-# INLINE maximum #-}
 maximum = nothingIfEmpty $ Vector.maximum . values
