{-# LANGUAGE DerivingStrategies    #-}
{-# LANGUAGE QuantifiedConstraints #-}
{-# LANGUAGE RecordWildCards       #-}
{-# LANGUAGE TypeFamilies          #-}
{-# LANGUAGE UndecidableInstances  #-}

module Data.Series.Generic.Definition ( 
    Series(..),

    convert,

    -- * Basic interface
    singleton,
    headM, lastM, map, mapWithKey, mapIndex, concatMap, fold, foldM, 
    foldWithKey, foldMWithKey, foldMap, bifoldMap, foldMapWithKey, 
    length, null, take, takeWhile, drop, dropWhile,
    mapWithKeyM, mapWithKeyM_, forWithKeyM, forWithKeyM_,
    traverseWithKey,

    fromIndex,
    -- * Conversion to/from Series
    IsSeries(..),
    -- ** Conversion to/from Maps
    fromStrictMap,
    toStrictMap,
    fromLazyMap,
    toLazyMap,
    -- ** Conversion to/from list
    fromList,
    toList,
    -- *** Unsafe construction
    fromDistinctAscList,
    -- ** Conversion to/from vectors
    fromVector,
    toVector,
    -- *** Unsafe construction
    fromDistinctAscVector,
    -- ** Handling duplicates
    Occurrence, fromListDuplicates, fromVectorDuplicates,

    -- * Displaying 'Series'
    display, displayWith,
    noLongerThan,
    DisplayOptions(..), defaultDisplayOptions
) where

import           Control.DeepSeq        ( NFData(rnf) )
import           Control.Foldl          ( Fold(..), FoldM(..) )
import           Control.Monad.ST       ( runST )
import           Data.Bifoldable        ( Bifoldable )
import qualified Data.Bifoldable        as Bifoldable
import qualified Data.Foldable          as Foldable
import           Data.Foldable.WithIndex ( FoldableWithIndex(..))
import           Data.Function          ( on )
import           Data.Functor.WithIndex ( FunctorWithIndex(imap) )

import           Data.IntMap.Strict     ( IntMap )
import qualified Data.IntMap.Strict     as IntMap
import qualified Data.List              as List
import qualified Data.Map.Lazy          as ML
import           Data.Map.Strict        ( Map )
import qualified Data.Map.Strict        as MS
import           Data.Sequence          ( Seq )
import qualified Data.Sequence          as Seq
import           Data.Semigroup         ( Semigroup(..) )
import           Data.Series.Index      ( Index )
import qualified Data.Series.Index      as Index
import qualified Data.Series.Index.Internal as Index.Internal
import           Data.Set               ( Set )
import qualified Data.Set               as Set
import           Data.Traversable.WithIndex ( TraversableWithIndex(..) )
import qualified Data.Vector            as Boxed
import           Data.Vector.Algorithms.Intro ( sortUniqBy, sortBy )
import           Data.Vector.Generic    ( Vector )
import qualified Data.Vector.Generic    as Vector
import qualified Data.Vector.Generic.Mutable as GM
import qualified Data.Vector.Unboxed         as U
import qualified Data.Vector.Unboxed.Mutable as UM
 
import           Prelude                hiding ( take, takeWhile, drop, dropWhile, map, concatMap, foldMap, sum, length, null )
import qualified Prelude                as P



-- | A @Series v k a@ is a labeled array of type @v@ filled with values of type @a@,
-- indexed by keys of type @k@.
--
-- Like 'Data.Map.Strict.Map', they support efficient:
--
--      * random access by key ( \(O(\log n)\) );
--      * slice by key ( \(O(\log n)\) ).
--
-- Like 'Data.Vector.Vector', they support efficient:
--
--      * random access by index ( \(O(1)\) );
--      * slice by index ( \(O(1)\) );
--      * numerical operations.
--
data Series v k a 
    -- The reason the index is a set of keys is that we *want* keys to be ordered.
    -- This allows for efficient slicing of the underlying values, because
    -- if @k1 < k2@, then the values are also at indices @ix1 < ix2@.
    = MkSeries { index  :: Index k -- ^ The 'Index' of a series, which contains its (unique) keys in ascending order.
               , values :: v a     -- ^ The values of a series, in the order of its (unique) keys.
               }


-- | \(O(n)\) Convert between two types of 'Series'.
convert :: (Vector v1 a, Vector v2 a) => Series v1 k a -> Series v2 k a
{-# INLINE convert #-}
convert (MkSeries ix vs) = MkSeries ix $ Vector.convert vs 


-- | \(O(1)\) Create a 'Series' with a single element.
singleton :: Vector v a => k -> a -> Series v k a
{-# INLINE singleton #-}
singleton k v = MkSeries (Index.singleton k) $ Vector.singleton v


-- | \(O(n)\) Generate a 'Series' by mapping every element of its index.
fromIndex :: (Vector v a) 
          => (k -> a) -> Index k -> Series v k a
{-# INLINE fromIndex #-}
fromIndex f ix = MkSeries ix $ Vector.convert 
                             $ Boxed.map f -- Using boxed vector to prevent a (Vector v k) constraint
                             $ Index.toAscVector ix


-- | The 'IsSeries' typeclass allow for ad-hoc definition
-- of conversion functions, converting to / from 'Series'.
class IsSeries t v k a where
    -- | Construct a 'Series' from some container of key-values pairs. There is no
    -- condition on the order of pairs. Duplicate keys are silently dropped. If you
    -- need to handle duplicate keys, see 'fromListDuplicates' or 'fromVectorDuplicates'.
    toSeries    :: t -> Series v k a

    -- | Construct a container from key-value pairs of a 'Series'. 
    -- The elements are returned in ascending order of keys. 
    fromSeries  :: Series v k a -> t


instance (Ord k, Vector v a) => IsSeries [(k, a)] v k a where
    -- | Construct a series from a list of key-value pairs. There is no
    -- condition on the order of pairs.
    --
    -- >>> let xs = toSeries [('b', 0::Int), ('a', 5), ('d', 1) ]
    -- >>> xs
    -- index | values
    -- ----- | ------
    --   'a' |      5
    --   'b' |      0
    --   'd' |      1
    --
    -- If you need to handle duplicate keys, take a look at `fromListDuplicates`.
    toSeries :: [(k, a)] -> Series v k a
    toSeries = toSeries . MS.fromList
    {-# INLINE toSeries #-}

    -- | Construct a list from key-value pairs. The elements are in order sorted by key:
    --
    -- >>> let xs = Series.toSeries [ ('b', 0::Int), ('a', 5), ('d', 1) ]
    -- >>> xs
    -- index | values
    -- ----- | ------
    --   'a' |      5
    --   'b' |      0
    --   'd' |      1
    -- >>> fromSeries xs
    -- [('a',5),('b',0),('d',1)]
    fromSeries :: Series v k a -> [(k, a)]
    fromSeries (MkSeries ks vs)= zip (Index.toAscList ks) (Vector.toList vs)
    {-# INLINE fromSeries #-}


-- | Construct a 'Series' from a list of key-value pairs. There is no
-- condition on the order of pairs. Duplicate keys are silently dropped. If you
-- need to handle duplicate keys, see 'fromListDuplicates'.
fromList :: (Vector v a, Ord k) => [(k, a)] -> Series v k a
{-# INLINE fromList #-}
fromList = toSeries


-- | \(O(n)\) Build a 'Series' from a list of pairs, where the first elements of the pairs (the keys)
-- are distinct elements in ascending order. The precondition that the keys be unique and sorted is not checked.
fromDistinctAscList :: (Vector v a) => [(k, a)] -> Series v k a
fromDistinctAscList xs 
    = let (!ks, !vs) = unzip xs 
       in MkSeries (Index.Internal.fromDistinctAscList ks) (Vector.fromListN (List.length vs) vs)


-- | Integer-like, non-negative number that specifies how many occurrences
-- of a key is present in a 'Series'.
--
-- The easiest way to convert from an 'Occurrence' to another integer-like type
-- is the 'fromIntegral' function.
newtype Occurrence = MkOcc Int
    deriving (Eq, Enum, Num, Ord, Integral, Real)
    deriving newtype (Show, U.Unbox) 

-- Occurrence needs to be an 'U.Unbox' type
-- so that 'fromVectorDuplicates' works with unboxed vectors
-- and series.
newtype instance UM.MVector s Occurrence = MV_Occ (UM.MVector s Int)
newtype instance U.Vector Occurrence = V_Occ (U.Vector Int)
deriving instance GM.MVector UM.MVector Occurrence
deriving instance Vector U.Vector Occurrence 


-- | Construct a series from a list of key-value pairs.
-- Contrary to 'fromList', values at duplicate keys are preserved. To keep each
-- key unique, an 'Occurrence' number counts up.
fromListDuplicates :: (Vector v a, Ord k) => [(k, a)] -> Series v (k, Occurrence) a
{-# INLINE fromListDuplicates #-}
fromListDuplicates = convert . fromVectorDuplicates . Boxed.fromList


-- | Construct a list from key-value pairs. The elements are in order sorted by key. 
toList :: Vector v a => Series v k a -> [(k, a)]
{-# INLINE toList #-}
toList (MkSeries ks vs) = zip (Index.toAscList ks) (Vector.toList vs)


instance (Ord k) => IsSeries (Boxed.Vector (k, a)) Boxed.Vector k a where
    toSeries = fromVector
    {-# INLINE toSeries #-}

    fromSeries = toVector
    {-# INLINE fromSeries #-}


instance (Ord k, U.Unbox a, U.Unbox k) => IsSeries (U.Vector (k, a)) U.Vector k a where
    toSeries :: U.Vector (k, a) -> Series U.Vector k a
    toSeries = fromVector
    {-# INLINE toSeries #-}

    fromSeries :: Series U.Vector k a -> U.Vector (k, a)
    fromSeries = toVector
    {-# INLINE fromSeries #-}


-- | Construct a 'Series' from a 'Vector' of key-value pairs. There is no
-- condition on the order of pairs. Duplicate keys are silently dropped. If you
-- need to handle duplicate keys, see 'fromVectorDuplicates'.
--
-- Note that due to differences in sorting,
-- 'Series.fromList' and @'Series.fromVector' . 'Vector.fromList'@
-- may not be equivalent if the input list contains duplicate keys.
fromVector :: (Ord k, Vector v k, Vector v a, Vector v (k, a))
           => v (k, a) -> Series v k a
{-# INLINE fromVector #-}
fromVector vec = let (indexVector, valuesVector) = Vector.unzip $ runST $ do
                        mv <- Vector.thaw vec
                        -- Note that we're using this particular flavor of `sortUniqBy`
                        -- because it both sorts AND removes duplicate keys
                        destMV <- sortUniqBy (compare `on` fst) mv
                        v <- Vector.freeze destMV
                        pure (Vector.force v)
              in MkSeries (Index.Internal.fromDistinctAscVector indexVector) valuesVector


-- | \(O(n)\) Build a 'Series' from a vector of pairs, where the first elements of the pairs (the keys)
-- are distinct elements in ascending order. The precondition that the keys be unique and sorted is not checked.
fromDistinctAscVector :: (Vector v k, Vector v a, Vector v (k, a))
                      => v (k, a) -> Series v k a
fromDistinctAscVector xs 
    = let (ks, vs) = Vector.unzip xs 
       in MkSeries (Index.Internal.fromDistinctAscVector ks) vs


-- | Construct a 'Series' from a 'Vector' of key-value pairs, where there may be duplicate keys. 
-- There is no condition on the order of pairs.
fromVectorDuplicates :: (Ord k, Vector v k, Vector v a, Vector v (k, a), Vector v (k, Occurrence))
                     => v (k, a) -> Series v (k, Occurrence) a
{-# INLINE fromVectorDuplicates #-}
fromVectorDuplicates vec 
    = let (indexVector, valuesVector) 
            = Vector.unzip $ runST $ do
                mv <- Vector.thaw vec
                sortBy (compare `on` fst) mv
                v <- Vector.freeze mv
                pure (Vector.force v)
        in MkSeries (Index.Internal.fromDistinctAscVector (occurences indexVector)) valuesVector
    where
        occurences vs 
            | Vector.null vs        = Vector.empty
            | Vector.length vs == 1 = Vector.map (,0) vs
            | otherwise             = Vector.scanl f (Vector.head vs, 0) (Vector.tail vs)
            where
                f (lastKey, lastOcc) newKey 
                    | lastKey == newKey = (newKey, lastOcc + 1)
                    | otherwise         = (newKey, 0)


-- | Construct a 'Vector' of key-value pairs. The elements are in order sorted by key. 
toVector :: (Vector v a, Vector v k, Vector v (k, a)) 
         => Series v k a -> v (k, a)
{-# INLINE toVector #-}
toVector (MkSeries ks vs) = Vector.zip (Index.toAscVector ks) vs


instance (Vector v a) => IsSeries (Map k a) v k a where
    toSeries :: Map k a -> Series v k a
    toSeries mp = MkSeries 
                { index  = Index.fromSet $ MS.keysSet mp
                , values = Vector.fromListN (MS.size mp) $ MS.elems mp
                }
    {-# INLINE toSeries #-}

    fromSeries :: Series v k a -> Map k a
    fromSeries (MkSeries ks vs)
        = MS.fromDistinctAscList $ zip (Index.toAscList ks) (Vector.toList vs)
    {-# INLINE fromSeries #-}


toLazyMap :: (Vector v a) => Series v k a -> Map k a
{-# INLINE toLazyMap #-}
toLazyMap = fromSeries


-- | Construct a series from a lazy 'Data.Map.Lazy.Map'.
fromLazyMap :: (Vector v a) => ML.Map k a -> Series v k a
{-# INLINE fromLazyMap #-}
fromLazyMap = toSeries


-- | Convert a series into a strict 'Data.Map.Strict.Map'.
toStrictMap :: (Vector v a) => Series v k a -> Map k a
{-# INLINE toStrictMap #-}
toStrictMap (MkSeries ks vs) = MS.fromDistinctAscList $ zip (Index.toAscList ks) (Vector.toList vs)


-- | Construct a series from a strict 'Data.Map.Strict.Map'.
fromStrictMap :: (Vector v a) => MS.Map k a -> Series v k a
{-# INLINE fromStrictMap #-}
fromStrictMap mp = MkSeries { index  = Index.toIndex $ MS.keysSet mp
                            , values = Vector.fromListN (MS.size mp) $ MS.elems mp
                            }


instance (Vector v a) => IsSeries (IntMap a) v Int a where
    toSeries :: IntMap a -> Series v Int a
    toSeries im = MkSeries 
                { index  = Index.toIndex $ IntMap.keysSet im
                , values = Vector.fromListN (IntMap.size im)  $ IntMap.elems im 
                }
    {-# INLINE toSeries #-}

    fromSeries :: Series v Int a -> IntMap a
    fromSeries (MkSeries ks vs) 
        = IntMap.fromDistinctAscList $ zip (Index.toAscList ks) (Vector.toList vs)
    {-# INLINE fromSeries #-}


instance (Ord k, Vector v a) => IsSeries (Seq (k, a)) v k a where
    toSeries :: Seq (k, a) -> Series v k a
    toSeries = toSeries . Foldable.toList
    {-# INLINE toSeries #-}

    fromSeries :: Series v k a -> Seq (k, a)
    fromSeries = Seq.fromList . fromSeries
    {-# INLINE fromSeries #-}


instance (Vector v a) => IsSeries (Set (k, a)) v k a where
    toSeries :: Set (k, a) -> Series v k a
    toSeries = fromDistinctAscList . Set.toAscList
    {-# INLINE toSeries #-}

    fromSeries :: Series v k a -> Set (k, a)
    fromSeries = Set.fromDistinctAscList . toList
    {-# INLINE fromSeries #-}


-- | Get the first value of a 'Series'. If the 'Series' is empty,
-- this function returns 'Nothing'.
headM :: Vector v a => Series v k a -> Maybe a
{-# INLINE headM #-}
headM (MkSeries _ vs) = Vector.headM vs


-- | Get the last value of a 'Series'. If the 'Series' is empty,
-- this function returns 'Nothing'.
lastM :: Vector v a => Series v k a -> Maybe a
{-# INLINE lastM #-}
lastM (MkSeries _ vs) = Vector.lastM vs


-- | \(O(\log n)\) @'take' n xs@ returns at most @n@ elements of the 'Series' @xs@.
take :: Vector v a => Int -> Series v k a -> Series v k a
{-# INLINE take #-}
take n (MkSeries ks vs) 
    -- Index.take is O(log n) while Vector.take is O(1)
    = MkSeries (Index.take n ks) (Vector.take n vs)


-- | \(O(\log n)\) @'drop' n xs@ drops at most @n@ elements from the 'Series' @xs@.
drop :: Vector v a => Int -> Series v k a -> Series v k a
{-# INLINE drop #-}
drop n (MkSeries ks vs) 
    -- Index.drop is O(log n) while Vector.drop is O(1)
    = MkSeries (Index.drop n ks) (Vector.drop n vs)


-- | \(O(n)\) Returns the longest prefix (possibly empty) of the input 'Series' that satisfy a predicate.
takeWhile :: Vector v a => (a -> Bool) -> Series v k a -> Series v k a
{-# INLINE takeWhile #-}
takeWhile f (MkSeries ix vs) = let taken = Vector.takeWhile f vs
                 in MkSeries { index  = Index.take (Vector.length taken) ix
                             , values = taken 
                             }


-- | \(O(n)\) Returns the complement of 'takeWhile'.
dropWhile :: Vector v a => (a -> Bool) -> Series v k a -> Series v k a
{-# INLINE dropWhile #-}
dropWhile f (MkSeries ix vs) = let dropped = Vector.dropWhile f vs
                 in MkSeries { index  = Index.drop (Index.size ix - Vector.length dropped) ix
                             , values = dropped
                             }


-- | \(O(n)\) Map every element of a 'Series'.
map :: (Vector v a, Vector v b) 
    => (a -> b) -> Series v k a -> Series v k b
{-# INLINE map #-}
map f (MkSeries ix xs) = MkSeries ix $ Vector.map f xs


-- | \(O(n)\) Map every element of a 'Series', possibly using the key as well.
mapWithKey :: (Vector v a, Vector v b) 
           => (k -> a -> b) -> Series v k a -> Series v k b
{-# INLINE mapWithKey #-}
mapWithKey f (MkSeries ix xs) 
    -- We're using boxed vectors to map because we don't want any restrictions
    -- on the index type, i.e. we don't want the constraint Vector v k
    = let vs = Boxed.zipWith f (Index.toAscVector ix) (Vector.convert xs)
       in MkSeries ix (Vector.convert vs)


-- | \(O(n \log n)\).
-- Map each key in the index to another value. Note that the resulting series
-- may have less elements, because each key must be unique.
--
-- In case new keys are conflicting, the first element is kept.
mapIndex :: (Vector v a, Ord k, Ord g) => Series v k a -> (k -> g) -> Series v g a
{-# INLINE mapIndex #-}
mapIndex (MkSeries index values) f
    -- Note that the order in which items are kept appears to be backwards;
    -- See the examples for Data.Map.Strict.fromListWith
    = let mapping   = MS.fromListWith (\_ x -> x) $ [(f k, k) | k <- Index.toAscList index]
          newvalues = fmap (\k -> values Vector.! Index.Internal.findIndex k index) mapping
       in toSeries newvalues


-- | Map a function over all the elements of a 'Series' and concatenate the result into a single 'Series'.
concatMap :: (Vector v a, Vector v k, Vector v b, Vector v (k, a), Vector v (k, b), Ord k) 
          => (a -> Series v k b) 
          -> Series v k a 
          -> Series v k b
{-# INLINE concatMap #-}
concatMap f = fromVector 
            . Vector.concatMap (toVector . f . snd) 
            . toVector


instance (Vector v a, Ord k) => Semigroup (Series v k a) where
    {-# INLINE (<>) #-}
    (<>) :: Series v k a -> Series v k a -> Series v k a
    -- Despite all my effort, merging via conversion to Map remains fastest.
    xs <> ys = toSeries $ toStrictMap xs <> toStrictMap ys

    {-# INLINE sconcat #-}
    sconcat = toSeries . sconcat . fmap toStrictMap


instance (Vector v a, Ord k) => Monoid (Series v k a) where
    {-# INLINE mempty #-}
    mempty :: Series v k a
    mempty = MkSeries mempty Vector.empty

    {-# INLINE mappend #-}
    mappend :: Series v k a -> Series v k a -> Series v k a
    mappend = (<>)

    {-# INLINE mconcat #-}
    mconcat :: [Series v k a] -> Series v k a
    mconcat = toSeries . mconcat . fmap toStrictMap


instance (Vector v a, Eq k, Eq a) => Eq (Series v k a) where
    {-# INLINE (==) #-}
    (==) :: Series v k a -> Series v k a -> Bool
    (MkSeries ks1 vs1) == (MkSeries ks2 vs2) = (ks1 == ks2) && (vs1 `Vector.eq` vs2)


instance (Vector v a, Ord (v a), Ord k, Ord a) => Ord (Series v k a) where
    {-# INLINE compare #-}
    compare :: Series v k a -> Series v k a -> Ordering
    compare (MkSeries ks1 vs1) (MkSeries ks2 vs2) = compare (ks1, vs1) (ks2, vs2)


instance (Functor v) => Functor (Series v k) where
    {-# INLINE fmap #-}
    fmap :: (a -> b) -> Series v k a -> Series v k b
    fmap f (MkSeries ks vs) = MkSeries ks (fmap f vs)


instance (forall a. Vector v a, Functor v) => FunctorWithIndex k (Series v k) where
    {-# INLINE imap #-}
    imap :: (k -> a -> b) -> Series v k a -> Series v k b
    imap = mapWithKey


-- Inlining all methods in 'Foldable'
-- is important in order for folds over a boxed
-- Series to have performance characteristics
-- be as close as possible to boxed vectors 
instance (Foldable v) => Foldable (Series v k) where
    {-# INLINE fold #-}
    fold :: Monoid m => Series v k m -> m
    fold = Foldable.fold . values

    {-# INLINE foldMap #-}
    foldMap :: (Monoid m) => (a -> m) -> Series v k a -> m
    foldMap f = Foldable.foldMap f . values

    {-# INLINE foldMap' #-}
    foldMap' :: (Monoid m) => (a -> m) -> Series v k a -> m
    foldMap' f = Foldable.foldMap f . values

    {-# INLINE foldr #-}
    foldr :: (a -> b -> b) -> b -> Series v k a -> b
    foldr f i = Foldable.foldr f i . values

    {-# INLINE foldr' #-}
    foldr' :: (a -> b -> b) -> b -> Series v k a -> b
    foldr' f i = Foldable.foldr' f i . values

    {-# INLINE foldl #-}
    foldl :: (b -> a -> b) -> b -> Series v k a -> b
    foldl f i = Foldable.foldl f i . values

    {-# INLINE foldl' #-}
    foldl' :: (b -> a -> b) -> b -> Series v k a -> b
    foldl' f i = Foldable.foldl' f i . values

    {-# INLINE foldr1 #-}
    foldr1 :: (a -> a -> a) -> Series v k a -> a
    foldr1 f = Foldable.foldr1 f . values

    {-# INLINE foldl1 #-}
    foldl1 :: (a -> a -> a) -> Series v k a -> a
    foldl1 f = Foldable.foldl1 f . values

    {-# INLINE toList #-}
    toList :: Series v k a -> [a]
    toList = Foldable.toList . values

    {-# INLINE null #-}
    null :: Series v k a -> Bool
    null = Foldable.null . values

    {-# INLINE length #-}
    length :: Series v k a -> Int
    length = Foldable.length . values

    {-# INLINE elem #-}
    elem :: Eq a => a -> Series v k a -> Bool
    elem e = Foldable.elem e . values

    {-# INLINE maximum #-}
    maximum :: Ord a => Series v k a -> a
    maximum = Foldable.maximum . values

    {-# INLINE minimum #-}
    minimum :: Ord a => Series v k a -> a
    minimum = Foldable.minimum . values

    {-# INLINE sum #-}
    sum :: Num a => Series v k a -> a
    sum = Foldable.sum . values

    {-# INLINE product #-}
    product :: Num a => Series v k a -> a
    product = Foldable.product . values


instance (forall a. Vector v a, Vector v k, Foldable v, Functor v) => FoldableWithIndex k (Series v k) where
    {-# INLINE ifoldMap #-}
    ifoldMap :: Monoid m => (k -> a -> m) -> Series v k a -> m
    ifoldMap = foldMapWithKey


instance (Foldable v) => Bifoldable (Series v) where
    {-# INLINE bifoldMap #-}
    bifoldMap :: Monoid m => (k -> m) -> (a -> m) -> Series v k a -> m
    bifoldMap fk fv (MkSeries ks vs) = P.foldMap fk ks <> Foldable.foldMap fv vs


instance (Traversable v) => Traversable (Series v k) where
    {-# INLINE traverse #-}
    traverse :: Applicative f
             => (a -> f b) -> Series v k a -> f (Series v k b)
    traverse f (MkSeries ix vs) = MkSeries ix <$> traverse f vs


instance (forall a. Vector v a, Functor v, Foldable v, Ord k, Traversable v) => TraversableWithIndex k (Series v k) where
    {-# INLINE itraverse #-}
    itraverse :: Applicative f => (k -> a -> f b) -> Series v k a -> f (Series v k b)
    itraverse = traverseWithKey


-- | \(O(n)\) Execute a 'Fold' over a 'Series'.
--
-- See also 'foldM' for monadic folds, and 'foldWithKey' to take keys into
-- account while folding.
fold :: Vector v a 
     => Fold a b  
     -> Series v k a 
     -> b
fold (Fold step init' extract) 
    = extract . Vector.foldl' step init' . values
{-# INLINE fold #-}


-- | \(O(n)\) Execute a monadic 'FoldM' over a 'Series'.
--
-- See also 'fold' for pure folds, and 'foldMWithKey' to take keys into
-- account while folding.
foldM :: (Monad m, Vector v a)
      => FoldM m a b  
      -> Series v k a 
      -> m b
foldM (FoldM step init' extract) xs
    = init' >>= \i -> Vector.foldM' step i (values xs) >>= extract
{-# INLINE foldM #-}


-- | \(O(n)\) Execute a 'Fold' over a 'Series', where the 'Fold' takes keys into account.
foldWithKey :: (Vector v a, Vector v k, Vector v (k, a)) 
            => Fold (k, a) b  
            -> Series v k a 
            -> b
foldWithKey (Fold step init' extract) 
    = extract . Vector.foldl' step init' . toVector
{-# INLINE foldWithKey #-}


-- | \(O(n)\) Execute a monadic 'FoldM' over a 'Series', where the 'FoldM' takes keys into account.
foldMWithKey :: (Monad m, Vector v a, Vector v k, Vector v (k, a)) 
             => FoldM m (k, a) b
             -> Series v k a 
             -> m b
foldMWithKey (FoldM step init' extract) xs
    = init' >>= \i -> Vector.foldM' step i (toVector xs) >>= extract
{-# INLINE foldMWithKey #-}


-- | \(O(n)\) Fold over elements in a 'Series'.
foldMap :: (Monoid m, Vector v a) => (a -> m) -> Series v k a -> m
{-# INLINE foldMap #-}
foldMap f = Vector.foldMap f . values


-- | \(O(n)\) Fold over pairs of keys and elements in a 'Series'.
-- See also 'bifoldMap'.
foldMapWithKey :: (Monoid m, Vector v a, Vector v k, Vector v (k, a)) => (k -> a -> m) -> Series v k a -> m
{-# INLINE foldMapWithKey #-}
foldMapWithKey f = Vector.foldMap (uncurry f) . toVector


-- | \(O(n)\) Fold over keys and elements separately in a 'Series'.
-- See also 'foldMapWithKey'.
bifoldMap :: (Vector v a, Monoid m) => (k -> m) -> (a -> m) -> Series v k a -> m
{-# INLINE bifoldMap #-}
bifoldMap fk fv (MkSeries ks vs) = P.foldMap fk ks <> Vector.foldMap fv vs


-- | \(O(1)\) Extract the length of a 'Series'.
length :: Vector v a => Series v k a -> Int
{-# INLINE length #-}
length = Vector.length . values


-- | \(O(1)\) Test whether a 'Series' is empty.
null :: Vector v a => Series v k a -> Bool
{-# INLINE null #-}
null = Vector.null . values


<<<<<<< HEAD
-- | /O(n)/ Apply the monadic action to every element of a series and its
=======
-- | \(O(n)\) Apply the monadic action to every element of a series and its
>>>>>>> c3d3a54e
-- index, yielding a series of results.
mapWithKeyM :: (Vector v a, Vector v b, Monad m, Ord k) 
            => (k -> a -> m b) -> Series v k a -> m (Series v k b)
{-# INLINE mapWithKeyM #-}
mapWithKeyM f xs = let f' (key, val) = (key,) <$> f key val
           in fmap fromList $ traverse f' $ toList xs


-- | \(O(n)\) Apply the monadic action to every element of a series and its
-- index, discarding the results.
mapWithKeyM_ :: (Vector v a, Monad m) 
             => (k -> a -> m b) -> Series v k a -> m ()
{-# INLINE mapWithKeyM_ #-}
mapWithKeyM_ f xs = let f' (key, val) = (key,) <$> f key val
           in mapM_ f' $ toList xs


-- | \(O(n)\) Apply the monadic action to all elements of the series and their associated keys, 
-- yielding a series of results.
forWithKeyM :: (Vector v a, Vector v b, Monad m, Ord k) => Series v k a -> (k -> a -> m b) -> m (Series v k b)
{-# INLINE forWithKeyM #-}
forWithKeyM = flip mapWithKeyM


-- | \(O(n)\) Apply the monadic action to all elements of the series and their associated keys, 
-- discarding the results.
forWithKeyM_ :: (Vector v a, Monad m) => Series v k a -> (k -> a -> m b) -> m ()
{-# INLINE forWithKeyM_ #-}
forWithKeyM_ = flip mapWithKeyM_


-- | \(O(n)\) Traverse a 'Series' with an Applicative action, taking into account both keys and values. 
traverseWithKey :: (Applicative t, Ord k, Traversable v, Vector v a, Vector v b, Vector v k, Vector v (k, a),  Vector v (k, b))
                => (k -> a -> t b) 
                -> Series v k a 
                -> t (Series v k b)
{-# INLINE traverseWithKey #-}
traverseWithKey f = fmap fromVector 
                  . traverse (\(k, x) -> (k,) <$> f k x) 
                  . toVector


instance (NFData (v a), NFData k) => NFData (Series v k a) where
    rnf :: Series v k a -> ()
    rnf (MkSeries ks vs) = rnf ks `seq` rnf vs


instance (Vector v a, Ord k, Show k, Show a) => Show (Series v k a) where
    show :: Series v k a -> String
    show = display


-- | Options controlling how to display 'Series' in the 'displayWith' function.
-- Default options are provided by 'defaultDisplayOptions'.
--
-- To help with creating 'DisplayOptions', see 'noLongerThan'.
data DisplayOptions k a
    = DisplayOptions
    { maximumNumberOfRows  :: Int
    -- ^ Maximum number of rows shown. These rows will be distributed evenly
    -- between the start of the 'Series' and the end. 
    , indexHeader          :: String
    -- ^ Header of the index column.
    , valuesHeader         :: String
    -- ^ Header of the values column.
    , keyDisplayFunction   :: k -> String
    -- ^ Function used to display keys from the 'Series'. Use 'noLongerThan'
    -- to control the width of the index column.
    , valueDisplayFunction :: a -> String
    -- ^ Function used to display values from the 'Series'. Use 'noLongerThan'
    -- to control the width of the values column.
    }


-- | Default 'Series' display options.
defaultDisplayOptions :: (Show k, Show a) => DisplayOptions k a
defaultDisplayOptions 
    = DisplayOptions { maximumNumberOfRows  = 6
                     , indexHeader          = "index"
                     , valuesHeader         = "values"
                     , keyDisplayFunction   = show
                     , valueDisplayFunction = show
                     }


-- | This function modifies existing functions to limit the width of its result.
--
-- >>> let limit7 = (show :: Int -> String) `noLongerThan` 7
-- >>> limit7 123456789
-- "123456..."
noLongerThan :: (a -> String) -> Int -> (a -> String)
noLongerThan f len x 
    = let raw = f x
       in if List.length raw <= max 0 len
        then raw
        else List.take (List.length raw - 3) raw <> "..."


-- | Display a 'Series' using default 'DisplayOptions'.
display :: (Vector v a, Show k, Show a) 
        => Series v k a 
        -> String
display = displayWith defaultDisplayOptions


-- | Display a 'Series' using customizable 'DisplayOptions'.
displayWith :: (Vector v a) 
            => DisplayOptions k a
            -> Series v k a 
            -> String
displayWith DisplayOptions{..} xs
    = formatGrid $ if length xs > max 0 maximumNumberOfRows
        then let headlength = max 0 maximumNumberOfRows `div` 2
                 taillength = max 0 maximumNumberOfRows - headlength
              in mconcat [ [ (keyDisplayFunction k, valueDisplayFunction v) | (k, v) <- toList $ take headlength xs]
                         , [ ("...", "...") ]
                         , [ (keyDisplayFunction k, valueDisplayFunction v) | (k, v) <- toList $ drop (length xs - taillength) xs]
                         ] 
        else [ (keyDisplayFunction k, valueDisplayFunction v) | (k, v) <- toList xs ]

    where
        -- | Format a grid represented by a list of rows, where every row is a list of items
        -- All columns will have a fixed width
        formatGrid :: [ (String, String) ] -- List of rows
                   -> String
        formatGrid rows = mconcat $ List.intersperse "\n" 
                                  $ [ pad indexWidth k <> " | " <> pad valuesWidth v 
                                    | (k, v) <- rows'
                                    ] 
            where
                rows' = [ (indexHeader, valuesHeader) ] <> [ ("-----", "------")] <> rows
                (indexCol, valuesCol) = unzip rows'
                width col = maximum (P.length <$> col)
                indexWidth = width indexCol
                valuesWidth = width valuesCol

                -- | Pad a string to a minimum of @n@ characters wide.
                pad :: Int -> String -> String 
                pad n s
                    | n <= P.length s = s
                    | otherwise     = replicate (n - P.length s) ' ' <> s<|MERGE_RESOLUTION|>--- conflicted
+++ resolved
@@ -688,11 +688,7 @@
 null = Vector.null . values
 
 
-<<<<<<< HEAD
--- | /O(n)/ Apply the monadic action to every element of a series and its
-=======
 -- | \(O(n)\) Apply the monadic action to every element of a series and its
->>>>>>> c3d3a54e
 -- index, yielding a series of results.
 mapWithKeyM :: (Vector v a, Vector v b, Monad m, Ord k) 
             => (k -> a -> m b) -> Series v k a -> m (Series v k b)
