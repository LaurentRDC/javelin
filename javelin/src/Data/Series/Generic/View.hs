module Data.Series.Generic.View (
    -- * Accessing a single element
    (!),
    at,
    iat,

    -- * Bulk access
    select,
    slice,
    selectWhere,
    selectSubset,
    Selection,

    -- * Resizing
    require,
    requireWith,
    filter,
    filterWithKey,
    catMaybes,
    dropIndex,

    -- * Creating and accessing ranges
    Range(..),
    to,
    from,
    upto,
) where


import           Data.Functor           ( (<&>) )
import           Data.Series.Index      ( Index )
import qualified Data.Series.Index      as Index
import qualified Data.Series.Index.Internal as Index.Internal
import           Data.Maybe             ( fromJust, isJust )
import           Data.Series.Generic.Definition ( Series(..) )
import qualified Data.Series.Generic.Definition as G
import           Data.Set               ( Set )
import qualified Data.Set               as Set
import qualified Data.Vector            as Boxed
import           Data.Vector.Generic    ( Vector )
import qualified Data.Vector.Generic    as Vector

import           Prelude                hiding ( filter )

-- $setup
-- >>> import qualified Data.Series as Series
-- >>> import qualified Data.Series.Index as Index 

infixr 9 `to` -- Ensure that @to@ binds strongest
infixl 1 `select` 


-- | \(O(1)\). Extract a single value from a series, by index. 
-- An exception is thrown if the index is out-of-bounds.
--
-- A safer alternative is @iat@, which returns 'Nothing' if the index is
-- out-of-bounds.
(!) :: Vector v a => Series v k a -> Int -> a
(MkSeries _ vs) ! ix = (Vector.!) vs ix


-- | \(O(\log n)\). Extract a single value from a series, by key.
at :: (Vector v a, Ord k) => Series v k a -> k -> Maybe a
<<<<<<< HEAD
at (MkSeries ks vs) k = do
    ix <- Index.lookupIndex k ks
    pure $ Vector.unsafeIndex vs ix 
{-# INLINABLE at #-}
=======
at (MkSeries ks vs) k = Index.lookupIndex k ks <&> Vector.unsafeIndex vs 
{-# INLINE at #-}
>>>>>>> 593413e3


-- | \(O(1)\). Extract a single value from a series, by index.
iat :: Vector v a => Series v k a -> Int -> Maybe a
iat (MkSeries _ vs) =  (Vector.!?) vs
{-# INLINABLE iat #-}


-- | Require a series with a new index.
-- Contrary to 'select', all keys in @'Index' k@ will be present in the re-indexed series.
require :: (Vector v a, Vector v (Maybe a), Ord k) 
        => Series v k a -> Index k -> Series v k (Maybe a)
{-# INLINABLE require #-}
require = requireWith (const Nothing) Just


-- | Generalization of 'require', which maps missing keys to values.
-- This is particularly useful for 'Vector' instances which don't support 'Maybe', like "Data.Vector.Unboxed".
requireWith :: (Vector v a, Vector v b, Ord k)
            => (k -> b)  -- ^ Function to apply to keys which are missing from the input series, but required in the input index
            -> (a -> b)  -- ^ Function to apply to values which are in the input series and input index.
            -> Series v k a 
            -> Index k 
            -> Series v k b
{-# INLINABLE requireWith #-}
requireWith replacement f xs ss 
    = let existingKeys = index xs `Index.intersection` ss
          newKeys      = ss `Index.difference` existingKeys
       in G.map f (xs `selectSubset` existingKeys) <> MkSeries newKeys (Vector.fromListN (Index.size newKeys) (replacement <$> Index.toAscList newKeys))


-- | \(O(n)\) Drop the index of a series by replacing it with an @Int@-based index. Values will
-- be indexed from 0.
dropIndex :: Series v k a -> Series v Int a
{-# INLINABLE dropIndex #-}
dropIndex (MkSeries ks vs) = MkSeries (Index.Internal.fromDistinctAscList [0..Index.size ks - 1]) vs


-- | Filter elements. Only elements for which the predicate is @True@ are kept. 
-- Notice that the filtering is done on the values, not on the keys; see 'filterWithKey'
-- to filter while taking keys into account.
filter :: (Vector v a, Vector v Int, Ord k) 
       => (a -> Bool) -> Series v k a -> Series v k a
{-# INLINABLE filter #-}
filter predicate xs@(MkSeries ks vs) 
    = let indicesToKeep = Vector.findIndices predicate vs
          keysToKeep = Index.Internal.fromDistinctAscList [Index.Internal.elemAt ix ks | ix <- Vector.toList indicesToKeep]
       in xs `select` keysToKeep


-- | Filter elements, taking into account the corresponding key. Only elements for which 
-- the predicate is @True@ are kept. 
filterWithKey :: (Vector v a, Vector v Int, Vector v Bool, Ord k) 
              => (k -> a -> Bool) 
              -> Series v k a 
              -> Series v k a
{-# INLINABLE filterWithKey #-}
filterWithKey predicate xs = xs `selectWhere` G.mapWithKey predicate xs


-- | \(O(n)\) Only keep elements which are @'Just' v@. 
catMaybes :: (Vector v a, Vector v (Maybe a), Vector v Int, Ord k) 
       => Series v k (Maybe a) -> Series v k a
{-# INLINABLE catMaybes #-}
catMaybes = G.map fromJust . filter isJust


-- | Datatype representing an /inclusive/ range of keys, which can either be bounded
-- or unbounded. The canonical ways to construct a 'Range' are to use 'to', 'from', and 'upto':
--
-- >>> 'a' `to` 'z'
-- Range (from 'a' to 'z')
-- >>> from 'd'
-- Range (from 'd')
-- >>> upto 'q'
-- Range (up to 'q')
--
-- A 'Range' can be used to efficiently select a sub-series with 'select'.
data Range k 
    = BoundedRange k k
    | From k
    | UpTo k
    deriving (Eq)


instance Show k => Show (Range k) where
    show :: Range k -> String
    show (BoundedRange start stop) = mconcat ["Range (from ", show start, " to ", show stop, ")"]
    show (From start) = mconcat ["Range (from ", show start, ")"]
    show (UpTo stop) = mconcat ["Range (up to ", show stop, ")"]


-- | Find the keys which are in range. In case of an empty 'Series',
-- the returned value is 'Nothing'.
keysInRange :: Ord k => Series v k a -> Range k -> Maybe (k, k)
{-# INLINABLE keysInRange #-}
keysInRange (MkSeries ks _) rng
    = let inrange = inRange rng
       in if Set.null inrange 
            then Nothing
            else Just (Set.findMin inrange, Set.findMax inrange)
    where
        inRange (BoundedRange start stop)  = Set.takeWhileAntitone (<= stop) 
                                           $ Set.dropWhileAntitone (< start) $ Index.toSet ks
        inRange (From start)               = Set.dropWhileAntitone (< start) $ Index.toSet ks
        inRange (UpTo stop)                = Set.takeWhileAntitone (<= stop) $ Index.toSet ks


-- | Create a bounded 'Range' which can be used for slicing. This function
-- is expected to be used in conjunction with 'select'.
--
-- For unbound ranges, see 'from' and 'upto'.
to :: Ord k => k -> k -> Range k
to k1 k2 = BoundedRange (min k1 k2) (max k1 k2)


-- | Create an unbounded 'Range' which can be used for slicing. 
-- This function is expected to be used in conjunction with 'select'. 
--
-- For bound ranges, see 'to'.
from :: k -> Range k
from = From


-- | Create an unbounded 'Range' which can be used for slicing. This function
-- is expected to be used in conjunction with 'select'. 
--
-- For bound ranges, see 'to'.
upto :: k -> Range k
upto = UpTo


-- | Class for datatypes which can be used to select sub-series using 'select'.
--
-- There are two use-cases for 'select':
--
--  * Bulk random-access (selecting from an 'Index' of keys);
--  * Bulk ordered access (selecting from a 'Range' of keys).
--
-- See the documentation for 'select'.
class Selection s where
    -- | Select a subseries. There are two main ways to do this.
    --
    -- The first way to do this is to select a sub-series based on keys:
    --
    -- >>> let xs = Series.fromList [('a', 10::Int), ('b', 20), ('c', 30), ('d', 40)]
    -- >>> xs `select` Index.fromList ['a', 'd']
    -- index | values
    -- ----- | ------
    --   'a' |     10
    --   'd' |     40
    --
    -- The second way to select a sub-series is to select all keys in a range:
    --
    -- >>> xs `select` 'b' `to` 'c'
    -- index | values
    -- ----- | ------
    --   'b' |     20
    --   'c' |     30
    --
    -- Such ranges can also be unbounded. (i.e. all keys smaller or larger than some key), like so:
    --
    -- >>> xs `select` upto 'c'
    -- index | values
    -- ----- | ------
    --   'a' |     10
    --   'b' |     20
    --   'c' |     30
    -- >>> xs `select` from 'c'
    -- index | values
    -- ----- | ------
    --   'c' |     30
    --   'd' |     40
    --
    -- Note that with 'select', you'll always get a sub-series; if you ask for a key which is not
    -- in the series, it'll be ignored:
    --
    -- >>> xs `select` Index.fromList ['a', 'd', 'e']
    -- index | values
    -- ----- | ------
    --   'a' |     10
    --   'd' |     40
    --
    -- See 'require' if you want to ensure that all keys are present.
    select :: (Vector v a, Ord k) => Series v k a -> s k -> Series v k a


instance Selection Index where
    -- | Select all keys in 'Index' from a series. Keys which are not
    -- in the series are ignored.
    select :: (Vector v a, Ord k) => Series v k a -> Index k -> Series v k a
    {-# INLINABLE select #-}
    select xs ss
        = let selectedKeys = index xs `Index.intersection` ss
            -- Surprisingly, using `Vector.backpermute` does not
            -- perform as well as `Vector.map (Vector.unsafeIndex vs)`
            -- for large Series
           in xs `selectSubset` selectedKeys


-- | Selecting a sub-series from a 'Set' is a convenience
-- function. Internally, the 'Set' is converted to an index first.
instance Selection Set where
    select :: (Vector v a, Ord k) => Series v k a -> Set k -> Series v k a
    {-# INLINABLE select #-}
    select xs = select xs . Index.fromSet


-- | Selecting a sub-series from a list is a convenience
-- function. Internally, the list is converted to an index first.
instance Selection [] where
    select :: (Vector v a, Ord k) => Series v k a -> [k] -> Series v k a
    {-# INLINABLE select #-}
    select xs = select xs . Index.fromList


-- | Selecting a sub-series based on a @Range@ is most performant.
-- Constructing a @Range@ is most convenient using the 'to' function.
instance Selection Range where
    select :: (Vector v a, Ord k) => Series v k a -> Range k -> Series v k a
    {-# INLINABLE select #-}
    select series rng = case keysInRange series rng of 
        Nothing              -> mempty
        Just (kstart, kstop) -> let indexOf xs k = Index.Internal.findIndex k (index xs)
                                 in slice (series `indexOf` kstart) (1 + series `indexOf` kstop) series


-- | Select a sub-series from a series matching a condition.
selectWhere :: (Vector v a, Vector v Int, Vector v Bool, Ord k) => Series v k a -> Series v k Bool -> Series v k a
{-# INLINABLE selectWhere #-}
selectWhere xs ys = xs `select` Index.fromSet keysWhereTrue
    where
        (MkSeries _ cond) = ys `select` index xs
        whereValuesAreTrue = Set.fromDistinctAscList $ Vector.toList (Vector.findIndices id cond)
        keysWhereTrue = Set.mapMonotonic (`Index.Internal.elemAt` index xs) whereValuesAreTrue


-- | Implementation of `select` where the selection keys are known
-- to be a subset of the series. This precondition is NOT checked.
--
-- This is a performance optimization and therefore is not normally exposed.
selectSubset :: (Vector v a, Ord k) => Series v k a -> Index k -> Series v k a
{-# INLINABLE selectSubset #-}
selectSubset (MkSeries ks vs) ss
    -- TODO: 
    --   Is it possible to scan over the series once
    --   while filtering away on keys? Initial attempts did not lead
    --   to performance improvements, but I can't imagine that calling
    --   `Index.Internal.findIndex` repeatedly is efficient
    --
    --   Maybe use Data.Series.Index.indexed to traverse the index once?
    = MkSeries ss $ Boxed.convert
                  $ Boxed.map (Vector.unsafeIndex vs . (`Index.Internal.findIndex` ks))
                  $ Index.toAscVector ss


-- | \(O(\log n)\) Yield a subseries based on integer indices. The end index is not included.
slice :: Vector v a
      => Int -- ^ Start index
      -> Int -- ^ End index, which is not included
      -> Series v k a 
      -> Series v k a
{-# INLINABLE slice #-}
slice start stop (MkSeries ks vs) 
    = let stop' = min (Vector.length vs) stop
    -- Index.take is O(log n) while Vector.slice is O(1)
    in MkSeries { index  = Index.take (stop' - start) $ Index.drop start ks
                , values = Vector.slice start (stop' - start) vs
                }

<|MERGE_RESOLUTION|>--- conflicted
+++ resolved
@@ -61,15 +61,8 @@
 
 -- | \(O(\log n)\). Extract a single value from a series, by key.
 at :: (Vector v a, Ord k) => Series v k a -> k -> Maybe a
-<<<<<<< HEAD
-at (MkSeries ks vs) k = do
-    ix <- Index.lookupIndex k ks
-    pure $ Vector.unsafeIndex vs ix 
+at (MkSeries ks vs) k = Index.lookupIndex k ks <&> Vector.unsafeIndex vs 
 {-# INLINABLE at #-}
-=======
-at (MkSeries ks vs) k = Index.lookupIndex k ks <&> Vector.unsafeIndex vs 
-{-# INLINE at #-}
->>>>>>> 593413e3
 
 
 -- | \(O(1)\). Extract a single value from a series, by index.
